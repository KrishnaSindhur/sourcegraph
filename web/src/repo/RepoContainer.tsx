import AlertCircleIcon from 'mdi-react/AlertCircleIcon'
import MapSearchIcon from 'mdi-react/MapSearchIcon'
import * as React from 'react'
import { escapeRegExp, uniqueId } from 'lodash'
import { Route, RouteComponentProps, Switch } from 'react-router'
import { Subject, Subscription, concat, combineLatest } from 'rxjs'
import { catchError, distinctUntilChanged, map, switchMap, tap } from 'rxjs/operators'
import { redirectToExternalHost } from '.'
import { EREPONOTFOUND, EREPOSEEOTHER, RepoSeeOtherError } from '../../../shared/src/backend/errors'
import { ActivationProps } from '../../../shared/src/components/activation/Activation'
import { ExtensionsControllerProps } from '../../../shared/src/extensions/controller'
import * as GQL from '../../../shared/src/graphql/schema'
import { PlatformContextProps } from '../../../shared/src/platform/context'
import { SettingsCascadeProps } from '../../../shared/src/settings/settings'
import { ErrorLike, isErrorLike, asError } from '../../../shared/src/util/errors'
import { makeRepoURI } from '../../../shared/src/util/url'
import { ErrorBoundary } from '../components/ErrorBoundary'
import { HeroPage } from '../components/HeroPage'
import {
    searchQueryForRepoRev,
    PatternTypeProps,
    CaseSensitivityProps,
    InteractiveSearchProps,
    repoFilterForRepoRev,
} from '../search'
import { EventLoggerProps } from '../tracking/eventLogger'
import { RouteDescriptor } from '../util/contributions'
import { parseBrowserRepoURL, ParsedRepoRev, parseRepoRev } from '../util/url'
import { GoToCodeHostAction } from './actions/GoToCodeHostAction'
import { fetchRepository, ResolvedRev } from './backend'
import { RepoHeader, RepoHeaderActionButton, RepoHeaderContributionsLifecycleProps } from './RepoHeader'
import { RepoHeaderContributionPortal } from './RepoHeaderContributionPortal'
import { RepoRevContainer, RepoRevContainerRoute } from './RepoRevContainer'
import { RepositoryNotFoundPage } from './RepositoryNotFoundPage'
import { ThemeProps } from '../../../shared/src/theme'
import { RepoSettingsAreaRoute } from './settings/RepoSettingsArea'
import { RepoSettingsSideBarItem } from './settings/RepoSettingsSidebar'
<<<<<<< HEAD
import { QueryState } from '../search/helpers'
import { FiltersToTypeAndValue, FilterType } from '../../../shared/src/search/interactive/util'
=======
import { ErrorMessage } from '../components/alerts'
>>>>>>> b2f92d21

/**
 * Props passed to sub-routes of {@link RepoContainer}.
 */
export interface RepoContainerContext
    extends RepoHeaderContributionsLifecycleProps,
        SettingsCascadeProps,
        ExtensionsControllerProps,
        PlatformContextProps,
        ThemeProps,
        EventLoggerProps,
        ActivationProps,
        PatternTypeProps,
        CaseSensitivityProps {
    repo: GQL.IRepository
    authenticatedUser: GQL.IUser | null
    repoSettingsAreaRoutes: readonly RepoSettingsAreaRoute[]
    repoSettingsSidebarItems: readonly RepoSettingsSideBarItem[]

    /** The URL route match for {@link RepoContainer}. */
    routePrefix: string

    onDidUpdateRepository: (update: Partial<GQL.IRepository>) => void
    onDidUpdateExternalLinks: (externalLinks: GQL.IExternalLink[] | undefined) => void
}

/** A sub-route of {@link RepoContainer}. */
export interface RepoContainerRoute extends RouteDescriptor<RepoContainerContext> {}

const RepoPageNotFound: React.FunctionComponent = () => (
    <HeroPage icon={MapSearchIcon} title="404: Not Found" subtitle="The repository page was not found." />
)

interface RepoContainerProps
    extends RouteComponentProps<{ repoRevAndRest: string }>,
        SettingsCascadeProps,
        PlatformContextProps,
        EventLoggerProps,
        ExtensionsControllerProps,
        ActivationProps,
        ThemeProps,
        PatternTypeProps,
        CaseSensitivityProps,
        InteractiveSearchProps {
    repoContainerRoutes: readonly RepoContainerRoute[]
    repoRevContainerRoutes: readonly RepoRevContainerRoute[]
    repoHeaderActionButtons: readonly RepoHeaderActionButton[]
    repoSettingsAreaRoutes: readonly RepoSettingsAreaRoute[]
    repoSettingsSidebarItems: readonly RepoSettingsSideBarItem[]
    authenticatedUser: GQL.IUser | null
    onNavbarQueryChange: (state: QueryState) => void
}

interface RepoRevContainerState extends ParsedRepoRev {
    filePath?: string

    /**
     * The fetched repository or an error if occurred.
     * `undefined` while loading.
     */
    repoOrError?: GQL.IRepository | ErrorLike

    /**
     * The resolved rev or an error if it could not be resolved. `undefined` while loading. This value comes from
     * this component's child RepoRevContainer, but it lives here because it's used by other children than just
     * RepoRevContainer.
     */
    resolvedRevOrError?: ResolvedRev | ErrorLike

    /** The external links to show in the repository header, if any. */
    externalLinks?: GQL.IExternalLink[]

    repoHeaderContributionsLifecycleProps?: RepoHeaderContributionsLifecycleProps
}

/**
 * Renders a horizontal bar and content for a repository page.
 */
export class RepoContainer extends React.Component<RepoContainerProps, RepoRevContainerState> {
    private componentUpdates = new Subject<RepoContainerProps>()
    private repositoryUpdates = new Subject<Partial<GQL.IRepository>>()
    private revResolves = new Subject<ResolvedRev | ErrorLike | undefined>()
    private subscriptions = new Subscription()

    constructor(props: RepoContainerProps) {
        super(props)

        this.state = {
            ...parseURLPath(props.match.params.repoRevAndRest),
        }
    }

    public componentDidMount(): void {
        const parsedRouteChanges = this.componentUpdates.pipe(
            map(props => props.match.params.repoRevAndRest),
            distinctUntilChanged(),
            map(parseURLPath)
        )

        // Fetch repository.
        const repositoryChanges = parsedRouteChanges.pipe(
            map(({ repoName }) => repoName),
            distinctUntilChanged()
        )
        this.subscriptions.add(
            repositoryChanges
                .pipe(
                    tap(() => this.setState({ repoOrError: undefined })),
                    switchMap(repoName =>
                        concat(
                            [undefined],
                            fetchRepository({ repoName }).pipe(
                                catchError(error => {
                                    switch (error.code) {
                                        case EREPOSEEOTHER:
                                            redirectToExternalHost((error as RepoSeeOtherError).redirectURL)
                                            return []
                                    }
                                    return [asError(error)]
                                })
                            )
                        )
                    )
                )
                .subscribe(repoOrError => {
                    this.setState({ repoOrError })
                })
        )

        // Update resolved revision in state
        this.subscriptions.add(this.revResolves.subscribe(resolvedRevOrError => this.setState({ resolvedRevOrError })))

        this.subscriptions.add(
            parsedRouteChanges.subscribe(({ repoName, rev, rawRev }) => {
                this.setState({ repoName, rev, rawRev })
                const query = searchQueryForRepoRev(repoName, rev)
                this.props.onNavbarQueryChange({
                    query,
                    cursorPosition: query.length,
                })
            })
        )

        // Merge in repository updates.
        this.subscriptions.add(
            this.repositoryUpdates.subscribe(update =>
                this.setState(({ repoOrError }) => ({ repoOrError: { ...repoOrError, ...update } as GQL.IRepository }))
            )
        )

        // Update the Sourcegraph extensions model to reflect the current workspace root.
        this.subscriptions.add(
            this.revResolves
                .pipe(
                    map(resolvedRevOrError => {
                        this.props.extensionsController.services.workspace.roots.next(
                            resolvedRevOrError && !isErrorLike(resolvedRevOrError)
                                ? [
                                      {
                                          uri: makeRepoURI({
                                              repoName: this.state.repoName,
                                              rev: resolvedRevOrError.commitID,
                                          }),
                                          inputRevision: this.state.rev || '',
                                      },
                                  ]
                                : []
                        )
                    })
                )
                .subscribe()
        )
        // Clear the Sourcegraph extensions model's roots when navigating away.
        this.subscriptions.add(() => this.props.extensionsController.services.workspace.roots.next([]))

        this.componentUpdates.next(this.props)

        // Scope the search query to the current tree or file
        const parsedFilePathChanges = this.componentUpdates.pipe(
            map(({ location }) => parseBrowserRepoURL(location.pathname + location.search + location.hash).filePath),
            distinctUntilChanged()
        )
        this.subscriptions.add(
            combineLatest([parsedRouteChanges, parsedFilePathChanges]).subscribe(([{ repoName, rev }, filePath]) => {
                if (this.props.splitSearchModes && this.props.interactiveSearchMode) {
                    const filters: FiltersToTypeAndValue = {
                        [uniqueId('repo')]: {
                            type: FilterType.repo,
                            value: repoFilterForRepoRev(repoName, rev),
                            editable: false,
                        },
                    }
                    if (filePath) {
                        filters[uniqueId('file')] = {
                            type: FilterType.file,
                            value: `^${escapeRegExp(filePath)}`,
                            editable: false,
                        }
                    }
                    this.props.onFiltersInQueryChange(filters)
                    this.props.onNavbarQueryChange({
                        query: '',
                        cursorPosition: 0,
                    })
                } else {
                    let query = searchQueryForRepoRev(repoName, rev)
                    if (filePath) {
                        query = `${query} file:^${escapeRegExp(filePath)}`
                    }
                    this.props.onNavbarQueryChange({
                        query,
                        cursorPosition: query.length,
                    })
                }
            })
        )
    }

    public componentDidUpdate(): void {
        this.componentUpdates.next(this.props)
    }

    public componentWillUnmount(): void {
        this.subscriptions.unsubscribe()
    }

    public render(): JSX.Element | null {
        if (!this.state.repoOrError) {
            // Render nothing while loading
            return null
        }

        const { repoName, filePath, commitRange, position, range } = parseBrowserRepoURL(
            location.pathname + location.search + location.hash
        )
        const viewerCanAdminister = !!this.props.authenticatedUser && this.props.authenticatedUser.siteAdmin

        if (isErrorLike(this.state.repoOrError)) {
            // Display error page
            switch (this.state.repoOrError.code) {
                case EREPONOTFOUND:
                    return <RepositoryNotFoundPage repo={repoName} viewerCanAdminister={viewerCanAdminister} />
                default:
                    return (
                        <HeroPage
                            icon={AlertCircleIcon}
                            title="Error"
                            subtitle={<ErrorMessage error={this.state.repoOrError} />}
                        />
                    )
            }
        }

        const repoMatchURL = `/${this.state.repoOrError.name}`

        const context: RepoContainerContext = {
            repo: this.state.repoOrError,
            authenticatedUser: this.props.authenticatedUser,
            isLightTheme: this.props.isLightTheme,
            activation: this.props.activation,
            telemetryService: this.props.telemetryService,
            routePrefix: repoMatchURL,
            settingsCascade: this.props.settingsCascade,
            platformContext: this.props.platformContext,
            extensionsController: this.props.extensionsController,
            ...this.state.repoHeaderContributionsLifecycleProps,
            onDidUpdateExternalLinks: this.onDidUpdateExternalLinks,
            onDidUpdateRepository: this.onDidUpdateRepository,
            patternType: this.props.patternType,
            setPatternType: this.props.setPatternType,
            caseSensitive: this.props.caseSensitive,
            setCaseSensitivity: this.props.setCaseSensitivity,
            repoSettingsAreaRoutes: this.props.repoSettingsAreaRoutes,
            repoSettingsSidebarItems: this.props.repoSettingsSidebarItems,
        }

        return (
            <div className="repo-container e2e-repo-container w-100 d-flex flex-column">
                <RepoHeader
                    {...this.props}
                    actionButtons={this.props.repoHeaderActionButtons}
                    rev={this.state.rev}
                    repo={this.state.repoOrError}
                    resolvedRev={this.state.resolvedRevOrError}
                    onLifecyclePropsChange={this.onRepoHeaderContributionsLifecyclePropsChange}
                />
                <RepoHeaderContributionPortal
                    position="right"
                    key="go-to-code-host"
                    priority={2}
                    element={
                        <GoToCodeHostAction
                            key="go-to-code-host"
                            repo={this.state.repoOrError}
                            // We need a rev to generate code host URLs, if rev isn't available, we use the default branch or HEAD.
                            rev={
                                this.state.rev ||
                                (!isErrorLike(this.state.repoOrError) &&
                                    this.state.repoOrError.defaultBranch &&
                                    this.state.repoOrError.defaultBranch.displayName) ||
                                'HEAD'
                            }
                            filePath={filePath}
                            commitRange={commitRange}
                            position={position}
                            range={range}
                            externalLinks={this.state.externalLinks}
                        />
                    }
                    {...this.state.repoHeaderContributionsLifecycleProps}
                />
                <ErrorBoundary location={this.props.location}>
                    <Switch>
                        {/* eslint-disable react/jsx-no-bind */}
                        {[
                            '',
                            ...(this.state.rawRev ? [`@${this.state.rawRev}`] : []), // must exactly match how the rev was encoded in the URL
                            '/-/blob',
                            '/-/tree',
                            '/-/commits',
                        ].map(routePath => (
                            <Route
                                path={`${repoMatchURL}${routePath}`}
                                key="hardcoded-key" // see https://github.com/ReactTraining/react-router/issues/4578#issuecomment-334489490
                                exact={routePath === ''}
                                render={routeComponentProps => (
                                    <RepoRevContainer
                                        {...routeComponentProps}
                                        {...context}
                                        routes={this.props.repoRevContainerRoutes}
                                        rev={this.state.rev || ''}
                                        resolvedRevOrError={this.state.resolvedRevOrError}
                                        onResolvedRevOrError={this.onResolvedRevOrError}
                                        // must exactly match how the rev was encoded in the URL
                                        routePrefix={`${repoMatchURL}${
                                            this.state.rawRev ? `@${this.state.rawRev}` : ''
                                        }`}
                                    />
                                )}
                            />
                        ))}
                        {this.props.repoContainerRoutes.map(
                            ({ path, render, exact, condition = () => true }) =>
                                condition(context) && (
                                    <Route
                                        path={context.routePrefix + path}
                                        key="hardcoded-key" // see https://github.com/ReactTraining/react-router/issues/4578#issuecomment-334489490
                                        exact={exact}
                                        // RouteProps.render is an exception
                                        // eslint-disable-next-line react/jsx-no-bind
                                        render={routeComponentProps => render({ ...context, ...routeComponentProps })}
                                    />
                                )
                        )}
                        <Route key="hardcoded-key" component={RepoPageNotFound} />
                        {/* eslint-enable react/jsx-no-bind */}
                    </Switch>
                </ErrorBoundary>
            </div>
        )
    }

    private onDidUpdateRepository = (update: Partial<GQL.IRepository>): void => this.repositoryUpdates.next(update)

    private onDidUpdateExternalLinks = (externalLinks: GQL.IExternalLink[] | undefined): void =>
        this.setState({ externalLinks })

    private onResolvedRevOrError = (v: ResolvedRev | ErrorLike | undefined): void => this.revResolves.next(v)

    private onRepoHeaderContributionsLifecyclePropsChange = (
        lifecycleProps: RepoHeaderContributionsLifecycleProps
    ): void => this.setState({ repoHeaderContributionsLifecycleProps: lifecycleProps })
}

/**
 * Parses the URL path (without the leading slash).
 *
 * TODO(sqs): replace with parseBrowserRepoURL?
 *
 * @param repoRevAndRest a string like /my/repo@myrev/-/blob/my/file.txt
 */
function parseURLPath(repoRevAndRest: string): ParsedRepoRev & { rest?: string } {
    const [repoRev, rest] = repoRevAndRest.split('/-/', 2)
    return { ...parseRepoRev(repoRev), rest }
}<|MERGE_RESOLUTION|>--- conflicted
+++ resolved
@@ -35,12 +35,9 @@
 import { ThemeProps } from '../../../shared/src/theme'
 import { RepoSettingsAreaRoute } from './settings/RepoSettingsArea'
 import { RepoSettingsSideBarItem } from './settings/RepoSettingsSidebar'
-<<<<<<< HEAD
+import { ErrorMessage } from '../components/alerts'
 import { QueryState } from '../search/helpers'
 import { FiltersToTypeAndValue, FilterType } from '../../../shared/src/search/interactive/util'
-=======
-import { ErrorMessage } from '../components/alerts'
->>>>>>> b2f92d21
 
 /**
  * Props passed to sub-routes of {@link RepoContainer}.
